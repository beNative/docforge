--- conflicted
+++ resolved
@@ -97,7 +97,6 @@
 -   **Renderer Plugins (`services/preview/`):** Each file format with a preview is supported by a dedicated renderer class that implements the `IRenderer` interface. This makes the system highly extensible: to support a new format, one only needs to create a new renderer class and add it to the `previewService` registry. The bundled plugins cover Markdown (with Mermaid + PlantUML support), standalone PlantUML documents, HTML, PDFs, common image formats, and a plaintext fallback renderer.
     -   Both the Markdown renderer and the standalone PlantUML renderer share the `PlantUMLDiagram` component, which routes diagrams through either the remote plantuml.com server or the offline Java-based IPC bridge depending on the active setting.
 
-<<<<<<< HEAD
 ### Document Export Service (`services/documentExportService.ts`)
 
 The export service centralizes all logic for saving documents to disk.
@@ -106,7 +105,6 @@
 -   **Payload Preparation:** Text documents are serialized with UTF-8 defaults, while PDFs and images are decoded from data URLs or base64 strings into `Uint8Array` buffers before saving.
 -   **Renderer Integration:** Renderer components call `handleSaveNodeToFile()` which delegates to the export service. In Electron builds the payload is sent over IPC to `electron/main.ts`, which opens a native save dialog and streams the bytes. Browser builds fall back to programmatically triggering a download with the correct MIME type.
 -   **Cancellation Handling:** If a user dismisses the save dialog, the service returns a `canceled` result that callers treat as a no-op so logs and notifications stay quiet.
-=======
 ### Script Execution Pipeline
 
 DocForge treats shell and PowerShell automation as first-class workflows that span the renderer and main processes.
@@ -115,7 +113,6 @@
 -   **IPC bridge (`services/scriptService.ts`):** Normalizes renderer requests into `scriptRun`, `scriptGetNodeSettings`, and related IPC calls. In preview builds it can swap to the mock bridge exposed by `preview/createScriptPreviewBridge.ts` so web previews behave consistently.
 -   **Main-process runner (`electron/scriptRunner.ts`):** Persists run metadata, writes temporary script files, and spawns the resolved executable. Test mode leverages `scriptArgs.ts` to compute syntax-only flags (for example, Bash `-n`, or a PowerShell `ScriptBlock` parser) and gracefully fails when an interpreter cannot support syntax checks. Streams from stdout/stderr are recorded to `script_execution_logs` and broadcast back to the renderer.
 -   **Defaults management:** Global defaults live in the `settings` table (`shellDefaults`, `powershellDefaults`) and are edited through `SettingsView.tsx`. When a run starts, the runner merges these defaults with per-document overrides so teams can set organization-wide variables while allowing individual scripts to customize their environment safely.
->>>>>>> b3ed8203
 
 ### LLM Service (`services/llmService.ts`)
 
