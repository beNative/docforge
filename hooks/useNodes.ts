--- conflicted
+++ resolved
@@ -65,7 +65,6 @@
 
   const updateDocumentContent = useCallback(async (nodeId: string, newContent: string): Promise<void> => {
     await repository.updateDocumentContent(nodeId, newContent);
-<<<<<<< HEAD
 
     setNodes(currentNodes => {
       const updateNodeInTree = (nodes: Node[]): Node[] => {
@@ -85,8 +84,6 @@
       return updateNodeInTree(currentNodes);
     });
 
-=======
->>>>>>> 2a7fc0cd
     addLog('DEBUG', `Content for node ${nodeId} saved.`);
   }, [addLog]);
 
