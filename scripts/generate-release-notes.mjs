#!/usr/bin/env node
import { createReadStream } from 'fs';
import { promises as fs } from 'fs';
import path from 'path';
import process from 'process';
import crypto from 'crypto';
import YAML from 'yaml';

function parseArgs(argv) {
  const args = {};
  for (let i = 0; i < argv.length; i += 1) {
    const key = argv[i];
    if (!key.startsWith('--')) {
      continue;
    }
    const value = argv[i + 1];
    if (value && !value.startsWith('--')) {
      args[key.slice(2)] = value;
      i += 1;
    } else {
      args[key.slice(2)] = true;
    }
  }
  return args;
}

function ensure(value, message) {
  if (!value) {
    throw new Error(message);
  }
  return value;
}

async function readChangelogEntry(changelogPath, version) {
  const source = await fs.readFile(changelogPath, 'utf8');
  const heading = `## v${version}`;
  const start = source.indexOf(heading);
  if (start === -1) {
    throw new Error(`Unable to locate changelog entry for v${version} in ${changelogPath}`);
  }
  const afterHeading = source.slice(start);
  const nextHeadingIndex = afterHeading.indexOf('\n## ');
  const entry = nextHeadingIndex === -1
    ? afterHeading
    : afterHeading.slice(0, nextHeadingIndex);
  return entry.trimEnd();
}

async function walkFiles(directory) {
  const results = [];
  const entries = await fs.readdir(directory, { withFileTypes: true });
  for (const entry of entries) {
    const fullPath = path.join(directory, entry.name);
    if (entry.isDirectory()) {
      const nested = await walkFiles(fullPath);
      results.push(...nested);
    } else {
      results.push(fullPath);
    }
  }
  return results;
}

function normaliseArch(value) {
  const map = {
    x64: 'x64',
    ia32: 'ia32',
    arm64: 'ARM64',
    armv7l: 'ARMv7l',
  };
  return map[value] ?? value;
}

function normalisePlatform(value) {
  const map = {
    macos: 'macOS',
    windows: 'Windows',
    linux: 'Linux',
  };
  return map[value] ?? value;
}

function detectFormat(filename) {
  if (filename.endsWith('.exe')) {
    return 'NSIS Installer (.exe)';
  }
  if (filename.endsWith('.dmg')) {
    return 'Disk Image (.dmg)';
  }
  if (filename.endsWith('.AppImage')) {
    return 'AppImage (.AppImage)';
  }
  if (filename.endsWith('.deb')) {
    return 'Debian Package (.deb)';
  }
  if (filename.endsWith('.tar.gz')) {
    return 'Tarball (.tar.gz)';
  }
  if (filename.endsWith('.zip')) {
    return 'Archive (.zip)';
  }
  return 'Binary';
}

function isReleaseAsset(filename) {
  if (filename.toLowerCase() === 'elevate.exe') {
    return false;
  }

  return (
    filename.endsWith('.exe') ||
    filename.endsWith('.dmg') ||
    filename.endsWith('.AppImage') ||
    filename.endsWith('.deb') ||
    filename.endsWith('.tar.gz') ||
    filename.endsWith('.zip')
  );
}

function isAutoUpdateSupportFile(filename) {
  if (filename === 'builder-debug.yml') {
    return false;
  }
  if (filename.endsWith('.blockmap')) {
    return true;
  }

  if (!filename.endsWith('.yml')) {
    return false;
  }

  // Electron Builder always publishes metadata files with a `.yml` extension
  // alongside the installers (for example `latest.yml` on Windows). Without
  // these files the auto-updater cannot determine the latest available
  // version, which is the issue we are addressing.
  return true;
}

function normaliseInstallerFileName(fileName) {
  if (!fileName.toLowerCase().endsWith('.exe')) {
    return fileName;
  }

  const extension = path.extname(fileName);
  const baseName = fileName.slice(0, -extension.length);

  const normalisedBase = baseName
    .replace(/^DocForge[\s._-]*Setup[\s._-]*/i, 'DocForge-Setup-')
    .replace(/[\s_]+/g, '-')
    .replace(/\.Setup\.?/i, '-Setup-')
    .replace(/-+/g, '-')
    .replace(/-$/g, '');

  const normalisedName = `${normalisedBase}${extension}`;
  return normalisedName;
}

async function normaliseReleaseAsset(filePath) {
  const fileName = path.basename(filePath);
  const normalisedName = normaliseInstallerFileName(fileName);
  if (normalisedName === fileName) {
    return { filePath, fileName, originalFileName: fileName };
  }

  const targetPath = path.join(path.dirname(filePath), normalisedName);
  await fs.rename(filePath, targetPath);
  console.log(`Normalised release asset name: ${fileName} -> ${normalisedName}`);
  return { filePath: targetPath, fileName: normalisedName, originalFileName: fileName };
}

async function computeSha512(filePath) {
  return new Promise((resolve, reject) => {
    const hash = crypto.createHash('sha512');
    const stream = createReadStream(filePath);
    stream.on('data', (chunk) => hash.update(chunk));
    stream.on('error', reject);
    stream.on('end', () => resolve(hash.digest('base64')));
  });
}

async function getFileSize(filePath) {
  const stats = await fs.stat(filePath);
  return stats.size;
}

async function computeSha512(filePath) {
  return new Promise((resolve, reject) => {
    const hash = crypto.createHash('sha512');
    const stream = createReadStream(filePath);
    stream.on('data', (chunk) => hash.update(chunk));
    stream.on('error', reject);
    stream.on('end', () => resolve(hash.digest('base64')));
  });
}

async function getFileSize(filePath) {
  const stats = await fs.stat(filePath);
  return stats.size;
}

async function collectAssets(artifactRoot) {
  const releaseAssets = [];
  const updateSupportFiles = [];
  const rootEntries = await fs.readdir(artifactRoot, { withFileTypes: true });
  for (const rootEntry of rootEntries) {
    if (!rootEntry.isDirectory()) {
      continue;
    }
    const dirName = rootEntry.name;
    const parts = dirName.split('-').slice(1); // drop leading docforge
    if (parts.length === 0) {
      continue;
    }
    const platformKey = parts[0];
    const platform = normalisePlatform(platformKey);
    const arch = normaliseArch(parts.slice(1).join('-') || parts[0]);
    const files = await walkFiles(path.join(artifactRoot, dirName));
    for (const file of files) {
      const { filePath: normalisedPath, fileName: normalisedName, originalFileName } = await normaliseReleaseAsset(file);
      const fileName = normalisedName;
      const filePath = normalisedPath;
      if (isAutoUpdateSupportFile(fileName)) {
        updateSupportFiles.push(filePath);
        continue;
      }

      if (!isReleaseAsset(fileName)) {
        continue;
      }

      const [sha512, size] = await Promise.all([
        computeSha512(filePath),
        getFileSize(filePath),
      ]);

      releaseAssets.push({
        platform,
        arch,
        fileName,
        filePath,
        originalFileName,
        format: detectFormat(fileName),
        sha512,
        size,
      });
    }
  }
  if (releaseAssets.length === 0) {
    throw new Error(`No release-ready binaries were found in ${artifactRoot}`);
  }
  releaseAssets.sort((a, b) => {
    const platformCompare = a.platform.localeCompare(b.platform);
    if (platformCompare !== 0) {
      return platformCompare;
    }
    const archCompare = a.arch.localeCompare(b.arch);
    if (archCompare !== 0) {
      return archCompare;
    }
    return a.fileName.localeCompare(b.fileName);
  });
  updateSupportFiles.sort();
  return { releaseAssets, updateSupportFiles };
}

async function updateMetadataFiles(metadataFiles, releaseAssets) {
  if (metadataFiles.length === 0) {
    return;
  }

<<<<<<< HEAD
  const assetByName = new Map();
  for (const asset of releaseAssets) {
    assetByName.set(asset.fileName, asset);
    const originalName = asset.originalFileName;
    if (originalName && originalName !== asset.fileName && !assetByName.has(originalName)) {
      assetByName.set(originalName, asset);
    }
  }
=======
  const assetByName = new Map(releaseAssets.map((asset) => [asset.fileName, asset]));
>>>>>>> 8a7f5e1a

  const ensureEntryMatchesAsset = (entry) => {
    if (!entry) {
      return false;
    }
    const key = entry.url || entry.path;
    if (!key) {
      return false;
    }
<<<<<<< HEAD
    let asset = assetByName.get(key);
    if (!asset) {
      const normalisedKey = normaliseInstallerFileName(key);
      if (normalisedKey !== key && assetByName.has(normalisedKey)) {
        asset = assetByName.get(normalisedKey);
      }
    }
=======
    const asset = assetByName.get(key);
>>>>>>> 8a7f5e1a
    if (!asset) {
      return false;
    }
    let changed = false;
    if (entry.url && entry.url !== asset.fileName) {
      entry.url = asset.fileName;
      changed = true;
    }
    if (entry.path && entry.path !== asset.fileName) {
      entry.path = asset.fileName;
      changed = true;
    }
    if (typeof asset.size === 'number' && entry.size !== asset.size) {
      entry.size = asset.size;
      changed = true;
    }
    if (asset.sha512 && entry.sha512 !== asset.sha512) {
      entry.sha512 = asset.sha512;
      changed = true;
    }
    return changed;
  };

  for (const metadataPath of metadataFiles) {
    let parsed;
    try {
      const source = await fs.readFile(metadataPath, 'utf8');
      parsed = YAML.parse(source);
    } catch (error) {
      console.warn(`Failed to parse auto-update metadata at ${metadataPath}:`, error);
      continue;
    }

    if (!parsed || typeof parsed !== 'object') {
      continue;
    }

    let changed = false;

    if (Array.isArray(parsed.files)) {
      for (const entry of parsed.files) {
        if (ensureEntryMatchesAsset(entry)) {
          changed = true;
        }
      }
    }

    const primaryKey =
      (typeof parsed.path === 'string' && parsed.path) ||
      (Array.isArray(parsed.files) && parsed.files[0] && (parsed.files[0].path || parsed.files[0].url));

    if (primaryKey) {
      const asset = assetByName.get(primaryKey);
      if (asset) {
        if (parsed.path !== asset.fileName) {
          parsed.path = asset.fileName;
          changed = true;
        }
        if (asset.sha512 && parsed.sha512 !== asset.sha512) {
          parsed.sha512 = asset.sha512;
          changed = true;
        }
        if (typeof asset.size === 'number' && parsed.size !== undefined && parsed.size !== asset.size) {
          parsed.size = asset.size;
          changed = true;
        }
      }
    }

    if (!parsed.sha512 && parsed.path && assetByName.has(parsed.path)) {
      parsed.sha512 = assetByName.get(parsed.path).sha512;
      changed = true;
    }

    if (!Array.isArray(parsed.files) && parsed.path && assetByName.has(parsed.path)) {
      parsed.files = [
        {
          url: parsed.path,
          sha512: parsed.sha512,
          size: assetByName.get(parsed.path).size,
        },
      ];
      changed = true;
    }

    if (!changed) {
      continue;
    }

    const serialised = YAML.stringify(parsed, { lineWidth: 0 }).trimEnd();
    await fs.writeFile(metadataPath, `${serialised}\n`, 'utf8');
    console.log(`Updated auto-update metadata checksums in ${metadataPath}`);
  }
}

function buildDownloadTable(entries, repo, tag) {
  const header = ['| Platform | Architecture | Format | Download |', '| --- | --- | --- | --- |'];
  const rows = entries.map((entry) => {
    const downloadUrl = `https://github.com/${repo}/releases/download/${tag}/${encodeURIComponent(entry.fileName)}`;
    const link = `[${entry.fileName}](${downloadUrl})`;
    return `| ${entry.platform} | ${entry.arch} | ${entry.format} | ${link} |`;
  });
  return header.concat(rows).join('\n');
}

async function main() {
  const args = parseArgs(process.argv.slice(2));
  const tag = ensure(args.tag || process.env.TAG_NAME, 'A tag must be provided via --tag or TAG_NAME');
  const version = ensure(args.version || process.env.PACKAGE_VERSION, 'A package version must be provided via --version or PACKAGE_VERSION');
  const artifactRoot = args['artifact-root'] || 'release-artifacts';
  const changelogPath = args.changelog || 'docs/VERSION_LOG.md';
  const outputPath = args.output || 'release-notes.md';
  const filesOutputPath = args['files-output'] || 'release-files.txt';
  const repository = ensure(process.env.GITHUB_REPOSITORY, 'GITHUB_REPOSITORY environment variable is required');

  const changelogEntry = await readChangelogEntry(changelogPath, version);
  const entryLines = changelogEntry.split('\n');
  const headingLine = entryLines.shift()?.replace(/^##\s*/, '').trim() ?? '';
  const body = entryLines.join('\n').trim();

  const { releaseAssets, updateSupportFiles } = await collectAssets(artifactRoot);
  await updateMetadataFiles(updateSupportFiles, releaseAssets);
  const table = buildDownloadTable(releaseAssets, repository, tag);

  const sections = [`# DocForge v${version}`];
  if (headingLine) {
    sections.push('', `_${headingLine}_`);
  }
  if (body) {
    sections.push('', body);
  }
  sections.push('', '## Downloads', '', table);
  sections.push('', '> Verify the downloaded installer before running it in your environment.');

  const releaseNotes = sections.join('\n').replace(/\n{3,}/g, '\n\n');
  await fs.writeFile(outputPath, `${releaseNotes}\n`, 'utf8');

  const manifestEntries = [
    ...releaseAssets.map((asset) => path.relative(process.cwd(), asset.filePath)),
    ...updateSupportFiles.map((filePath) => path.relative(process.cwd(), filePath)),
  ];
  const manifest = manifestEntries.join('\n');
  await fs.writeFile(filesOutputPath, `${manifest}\n`, 'utf8');
}

main().catch((error) => {
  console.error(error instanceof Error ? error.message : error);
  process.exit(1);
});<|MERGE_RESOLUTION|>--- conflicted
+++ resolved
@@ -268,18 +268,7 @@
     return;
   }
 
-<<<<<<< HEAD
-  const assetByName = new Map();
-  for (const asset of releaseAssets) {
-    assetByName.set(asset.fileName, asset);
-    const originalName = asset.originalFileName;
-    if (originalName && originalName !== asset.fileName && !assetByName.has(originalName)) {
-      assetByName.set(originalName, asset);
-    }
-  }
-=======
   const assetByName = new Map(releaseAssets.map((asset) => [asset.fileName, asset]));
->>>>>>> 8a7f5e1a
 
   const ensureEntryMatchesAsset = (entry) => {
     if (!entry) {
@@ -289,17 +278,7 @@
     if (!key) {
       return false;
     }
-<<<<<<< HEAD
-    let asset = assetByName.get(key);
-    if (!asset) {
-      const normalisedKey = normaliseInstallerFileName(key);
-      if (normalisedKey !== key && assetByName.has(normalisedKey)) {
-        asset = assetByName.get(normalisedKey);
-      }
-    }
-=======
     const asset = assetByName.get(key);
->>>>>>> 8a7f5e1a
     if (!asset) {
       return false;
     }
